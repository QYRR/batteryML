--- conflicted
+++ resolved
@@ -50,16 +50,6 @@
 
     """
     lgbm_params = {
-<<<<<<< HEAD
-        "learning_rate": trial.suggest_float("learning_rate", 0.0001, 0.1, log=True),
-        "max_depth": trial.suggest_int("max_depth", 3, 7),
-        "num_leaves": trial.suggest_int("num_leaves", 2, 25),
-        "reg_alpha": trial.suggest_float("reg_alpha", 1e-6, 1.0, log=True),
-        "reg_lambda": trial.suggest_float("reg_lambda", 1e-6, 1.0, log=True),
-        "n_estimators": trial.suggest_int("n_estimators", 50, 450),
-        "min_child_samples": trial.suggest_int("min_child_samples", 2, 25),
-        "colsample_bytree": trial.suggest_float("colsample_bytree", 0.1, 1.0),
-=======
         'learning_rate': trial.suggest_float('learning_rate', 0.00001, 0.7, log=True),
         'max_depth': trial.suggest_int('max_depth', 3, 8),
         'num_leaves': trial.suggest_int('num_leaves', 2, 25),
@@ -68,7 +58,6 @@
         'n_estimators': trial.suggest_int('n_estimators', 50, 450),
         'min_child_samples': trial.suggest_int('min_child_samples', 2, 25),
         'colsample_bytree': trial.suggest_float('colsample_bytree', 0.1, 1.0),
->>>>>>> 66634130
     }
 
     model = lgbm_model(**lgbm_params)
